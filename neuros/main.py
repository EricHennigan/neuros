import logging
import time
from brainflow.board_shim import BoardIds
from neuros.window_stream import WindowConfig, create_board_stream, stream_windows
<<<<<<< HEAD
from neuros.process_data import Band, compute_power, get_band_range
=======
from neuros.process_data import Band, compute_power
>>>>>>> 4e8017a0

logging.basicConfig(level=logging.INFO)
logger = logging.getLogger(__name__)


def main() -> None:
    """Example usage demonstrating window streaming with synthetic board"""
    config = WindowConfig(window_ms=550.0, overlap_ms=225.0)
    max_alpha_ratio = 0.0  # Only one channel, one ratio for MVP
    windows_to_skip = 500  # Number of windows to skip, to allow for stabilization

    try:
        with create_board_stream(board_id=BoardIds.SYNTHETIC_BOARD) as board:
            sample_rate = board.get_sampling_rate(board_id=board.board_id)
            logger.info(f"Board ready - sample rate: {sample_rate} Hz")
            logger.info("Press Ctrl+C to stop...")

<<<<<<< HEAD
            for window in stream_windows(board, config):
                # Get data just for first channel
                channel_1 = window[0]
                logger.debug(f"Window shape: {window.shape}")
                alpha_power = compute_power(channel_1, sample_rate, Band.ALPHA)
                total_power = compute_power(channel_1, sample_rate, Band.ALL)
                alpha_ratio = alpha_power / (total_power + 1e-10)
                logger.info(f"Alpha power: {alpha_power:.2f}, Alpha ratio: {alpha_ratio:.2f}")
=======
            window_iterator = stream_windows(board, config)

            # Skip the first windows_to_skip windows
            for _ in range(windows_to_skip):
                next(window_iterator)

            for window in window_iterator:
                # Get data just for first channel
                channel_1 = window[0]
                alpha_power = compute_power(channel_1, sample_rate, Band.ALPHA)
                total_power = compute_power(channel_1, sample_rate, Band.ALL)
                alpha_ratio = alpha_power / (total_power + 1e-10)

                # Update the maximum alpha_ratio
                if alpha_ratio > max_alpha_ratio:
                    logger.info(f"New real max alpha ratio: {alpha_ratio:.2f}")
                    max_alpha_ratio = alpha_ratio

                normalized_alpha_ratio = alpha_ratio / max_alpha_ratio
                logger.info(f"Normalized alpha ratio: {normalized_alpha_ratio:.2f}")
>>>>>>> 4e8017a0

                # Small delay to prevent CPU overload
                time.sleep(0.01)

    except KeyboardInterrupt:
        logger.info("\nStopped by user")
    except Exception as e:
        logger.error(f"\nError: {e}")
        raise


if __name__ == "__main__":
    main()<|MERGE_RESOLUTION|>--- conflicted
+++ resolved
@@ -2,11 +2,7 @@
 import time
 from brainflow.board_shim import BoardIds
 from neuros.window_stream import WindowConfig, create_board_stream, stream_windows
-<<<<<<< HEAD
-from neuros.process_data import Band, compute_power, get_band_range
-=======
 from neuros.process_data import Band, compute_power
->>>>>>> 4e8017a0
 
 logging.basicConfig(level=logging.INFO)
 logger = logging.getLogger(__name__)
@@ -24,16 +20,6 @@
             logger.info(f"Board ready - sample rate: {sample_rate} Hz")
             logger.info("Press Ctrl+C to stop...")
 
-<<<<<<< HEAD
-            for window in stream_windows(board, config):
-                # Get data just for first channel
-                channel_1 = window[0]
-                logger.debug(f"Window shape: {window.shape}")
-                alpha_power = compute_power(channel_1, sample_rate, Band.ALPHA)
-                total_power = compute_power(channel_1, sample_rate, Band.ALL)
-                alpha_ratio = alpha_power / (total_power + 1e-10)
-                logger.info(f"Alpha power: {alpha_power:.2f}, Alpha ratio: {alpha_ratio:.2f}")
-=======
             window_iterator = stream_windows(board, config)
 
             # Skip the first windows_to_skip windows
@@ -54,7 +40,6 @@
 
                 normalized_alpha_ratio = alpha_ratio / max_alpha_ratio
                 logger.info(f"Normalized alpha ratio: {normalized_alpha_ratio:.2f}")
->>>>>>> 4e8017a0
 
                 # Small delay to prevent CPU overload
                 time.sleep(0.01)
